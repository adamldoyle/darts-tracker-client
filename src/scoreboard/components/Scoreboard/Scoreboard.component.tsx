import { useState, useRef, FC, FormEvent, ChangeEvent } from 'react';
import { API } from 'aws-amplify';
import { useSelector } from 'react-redux';
import { selectors } from 'store/leagues/slice';
import { DartboardWrapper, DartboardClickDetails } from '../DartboardWrapper';

export interface ScoreboardProps {}

export const Scoreboard: FC<ScoreboardProps> = () => {
  const selectedLeague = useSelector(selectors.selectSelectedLeague);

  const [players, setPlayers] = useState<string[]>([]);
  const [rounds, setRounds] = useState<Record<string, number>[]>([{}]);
  const [currentRound, setCurrentRound] = useState(0);
  const [currentPlayerIdx, setCurrentPlayerIdx] = useState(0);
  const [score, setScore] = useState(0);
  const [saving, setSaving] = useState(false);
  const scoreRef = useRef<HTMLInputElement | null>(null);
  const [editModeScores, setEditModeScores] = useState<Record<string, number>[] | undefined>(undefined);
  const [goal, setGoal] = useState(301);

  const totals = rounds.reduce<Record<string, number>>(
    (acc, round) => {
      Object.entries(round).forEach((playerEntry) => {
        acc[playerEntry[0]] = (acc[playerEntry[0]] ?? 0) + Math.max(playerEntry[1], 0);
      });
      return acc;
    },
    players.reduce<Record<string, number>>((acc, player) => {
      acc[player] = 0;
      return acc;
    }, {}),
  );
  const remainingPlayers = players.filter((player) => totals[player] !== goal);
  const currentPlayer = remainingPlayers[currentPlayerIdx];

  const addPlayer = (evt: ChangeEvent<HTMLSelectElement>) => {
    if (evt.target.value) {
      if (!players.includes(evt.target.value)) {
        setPlayers([...players, evt.target.value]);
      }
      evt.target.value = '';
    }
  };

  const saveScore = (_newScore: number) => {
    if (saving || !currentPlayer) {
      return;
    }
    setSaving(true);
    const newRounds = [...rounds];
    const newScore = totals[currentPlayer] + _newScore > goal ? 0 : _newScore;
    newRounds[currentRound][currentPlayer] = newScore;
    setScore(0);
    if (currentPlayerIdx >= remainingPlayers.length - 1) {
      setCurrentPlayerIdx(0);
      setCurrentRound(currentRound + 1);
      setRounds([...newRounds, {}]);
    } else {
      if (totals[currentPlayer] + newScore !== goal) {
        setCurrentPlayerIdx(currentPlayerIdx + 1);
      }
      setRounds(newRounds);
    }
    setScore(0);
    scoreRef.current?.focus();
    setTimeout(() => {
      setSaving(false);
    }, 1000);
  };

  const addScore = (evt?: FormEvent) => {
    evt?.preventDefault();
    saveScore(score);
  };

  const addBust = () => {
    if (saving) {
      return;
    }
    saveScore(-1);
  };

  const handleDartboardClick = (details: DartboardClickDetails) => {
    setScore(score + details.score);
  };

  const onEditScoreChange = (roundNum: number, player: string) => (evt: ChangeEvent<HTMLInputElement>) => {
    if (!editModeScores) {
      return;
    }

    const newScores = [...editModeScores];
    newScores[roundNum][player] = parseInt(evt.target.value || '0');
    setEditModeScores(newScores);
  };

  const renderScore = (roundNum: number, player: string) => {
    if (editModeScores) {
      const roundScore = editModeScores[roundNum][player];
      if (roundScore === undefined) {
        return null;
      }
      return <input type="number" value={roundScore} onChange={onEditScoreChange(roundNum, player)} />;
    } else {
      const roundScore = rounds[roundNum][player];
      return roundScore === -1 ? 'x' : roundScore;
    }
  };

  const toggleEditMode = (cancel: boolean = false) => {
    if (editModeScores) {
      if (!cancel) {
        setRounds(editModeScores);
      }
      setEditModeScores(undefined);
      scoreRef.current?.focus();
    } else {
      setEditModeScores(rounds.map((round) => ({ ...round })));
    }
  };

  const saveGame = async () => {
    if (!window.confirm('Are you sure you want to save the game?')) {
      return;
    }
    if (!selectedLeague) {
      return;
    }
    setSaving(true);
    await API.post('leagues', `/leagues/${selectedLeague.leagueKey}/games`, {
      body: {
        goal,
        players,
        rounds,
      },
    });

    setRounds([{}]);
    setSaving(false);
  };

  return (
    <>
      {Object.keys(rounds[0]).length === 0 && (
        <div>
          Goal: <input type="number" value={goal} onChange={(evt) => setGoal(parseInt(evt.target.value))} />
        </div>
      )}
      <div>
        <select onChange={addPlayer}>
          <option value="">Add player</option>
          {selectedLeague?.membership.map((member) => (
            <option key={member.email}>{member.email}</option>
          ))}
        </select>
      </div>
      <div style={{ display: 'flex', gap: 20, marginTop: 20 }}>
        <div style={{ flex: '1 0 auto' }}>
          <table style={{ borderWidth: 1, borderStyle: 'solid', width: '100%' }}>
            <thead>
              <tr>
                <td></td>
                {players.map((player) => (
                  <td key={player} style={{ fontWeight: 'bold' }}>
                    {player.split('.')[0]}
                  </td>
                ))}
              </tr>
            </thead>
            <tbody>
              {rounds.map((round, roundNum) => (
                <tr key={roundNum}>
                  <td style={{ fontWeight: 'bold' }}>{roundNum + 1}</td>
                  {players.map((player) => (
                    <td key={player}>{renderScore(roundNum, player)}</td>
                  ))}
                </tr>
              ))}
            </tbody>
            <tfoot>
              <tr>
                <td style={{ fontWeight: 'bold' }}>Total</td>
                {players.map((player) => (
                  <td key={player} style={{ fontWeight: 'bold' }}>
                    {goal - totals[player]}
                  </td>
                ))}
              </tr>
            </tfoot>
          </table>
<<<<<<< HEAD
          <div style={{ marginTop: 5, marginBottom: 20 }}>
            <input type="button" onClick={toggleEditMode} value={editModeScores ? 'Save changes' : 'Oops'} />
            {editModeScores && <input type="button" onClick={() => setEditModeScores(undefined)} value="Cancel" />}
=======
          <div style={{ marginTop: 5 }}>
            <input type="button" onClick={() => toggleEditMode()} value={editModeScores ? 'Save changes' : 'Oops'} />
            {editModeScores && <input type="button" onClick={() => toggleEditMode(true)} value="Cancel" />}
>>>>>>> cce65ed9
          </div>
          <hr />
          <div style={{ marginTop: 30 }}>
            <input type="button" onClick={saveGame} value="Save game" style={{ fontSize: 20 }} disabled={saving} />
            <br />
            Save results whenever game is completed
          </div>
        </div>
        <div style={{ flex: '1 0 auto' }}>
          <h2>Current player: {currentPlayer?.split('.')[0] ?? ''}</h2>
          <h2>Current round: {currentRound + 1}</h2>
          <h2>Remaining: {totals[currentPlayer] ? goal - totals[currentPlayer] : ''}</h2>
          <DartboardWrapper size={400} onClick={handleDartboardClick} />
          <div style={{ marginTop: 20 }}>
            <form onSubmit={addScore}>
              <input
                ref={scoreRef}
                type="number"
                value={score}
                onChange={(evt) => setScore(parseInt(evt.target.value))}
              />
              <input type="submit" value="Save score" disabled={saving} />
              <input type="button" value="Bust!" onClick={addBust} disabled={saving} />
            </form>
          </div>
        </div>
      </div>
    </>
  );
};<|MERGE_RESOLUTION|>--- conflicted
+++ resolved
@@ -189,15 +189,9 @@
               </tr>
             </tfoot>
           </table>
-<<<<<<< HEAD
           <div style={{ marginTop: 5, marginBottom: 20 }}>
             <input type="button" onClick={toggleEditMode} value={editModeScores ? 'Save changes' : 'Oops'} />
-            {editModeScores && <input type="button" onClick={() => setEditModeScores(undefined)} value="Cancel" />}
-=======
-          <div style={{ marginTop: 5 }}>
-            <input type="button" onClick={() => toggleEditMode()} value={editModeScores ? 'Save changes' : 'Oops'} />
             {editModeScores && <input type="button" onClick={() => toggleEditMode(true)} value="Cancel" />}
->>>>>>> cce65ed9
           </div>
           <hr />
           <div style={{ marginTop: 30 }}>
